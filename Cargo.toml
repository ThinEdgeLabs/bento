[package]
name = "bento"
version = "0.1.0"
edition = "2021"
rust-version = "1.70.0"

[dependencies]
base64 = "0.21.4"
base64-url = "2.0.0"
bigdecimal = { version = "0.4.1", features = ["serde"] }
chrono = { version = "0.4.31", features = ["serde"] }
diesel = { version = "2.1.4", features = [
    "postgres",
    "r2d2",
    "chrono",
    "numeric",
    "serde_json",
] }
diesel_migrations = { version = "2.1.0", features = ["postgres"] }
dotenvy = "0.15.7"
env_logger = "0.10.0"
eventsource-client = "0.11.0"
futures = "0.3.28"
itertools = "0.11.0"
log = "0.4.20"
<<<<<<< HEAD
reqwest = { version = "0.11.18", features = ["json"] }
serde = { version = "1.0.193", features = ["derive"] }
=======
reqwest = { version = "0.11.23", features = ["json"] }
serde = { version = "1.0.164", features = ["derive"] }
>>>>>>> f384ef0d
serde_json = "1.0.107"
tokio = { version = "1.28.2", features = ["full"] }
tokio-stream = { version = "0.1.14", features = ["full"] }
actix-web = "4"
rand = "0.8.5"
clap = { version = "4.4.5", features = ["derive"] }
[dev-dependencies]
serial_test = "2.0.0"<|MERGE_RESOLUTION|>--- conflicted
+++ resolved
@@ -23,13 +23,8 @@
 futures = "0.3.28"
 itertools = "0.11.0"
 log = "0.4.20"
-<<<<<<< HEAD
-reqwest = { version = "0.11.18", features = ["json"] }
+reqwest = { version = "0.11.23", features = ["json"] }
 serde = { version = "1.0.193", features = ["derive"] }
-=======
-reqwest = { version = "0.11.23", features = ["json"] }
-serde = { version = "1.0.164", features = ["derive"] }
->>>>>>> f384ef0d
 serde_json = "1.0.107"
 tokio = { version = "1.28.2", features = ["full"] }
 tokio-stream = { version = "0.1.14", features = ["full"] }
